--- conflicted
+++ resolved
@@ -8,12 +8,10 @@
     "start": "next start"
   },
   "dependencies": {
-<<<<<<< HEAD
     "lucide-react": "^0.546.0",
     "next": "15.5.6",
     "react": "19.1.0",
     "react-dom": "19.1.0"
-=======
     "github-markdown-css": "^5.8.1",
     "lucide-react": "^0.546.0",
     "next": "15.5.6",
@@ -21,7 +19,6 @@
     "react-dom": "19.1.0",
     "react-markdown": "^10.1.0",
     "remark-gfm": "^4.0.1"
->>>>>>> 90342e37
   },
   "devDependencies": {
     "@tailwindcss/postcss": "^4",
